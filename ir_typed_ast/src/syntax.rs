--- conflicted
+++ resolved
@@ -3,13 +3,8 @@
     index::{vec::IndexVec, Indexable},
 };
 use sourcemap::{Span, Spanned};
-<<<<<<< HEAD
-pub use syntax::{BinOp, LitKind, UnOp, BBinOpKind, FBinOpKind, IBinOpKind};
-pub use ty::{ArgIndex, TupleIndex, Ty, Typed};
-=======
 pub use syntax::{BinOp, BooleanBinOpKind, FloatBinOpKind, IntBinOpKind, LitKind, UnOp};
 pub use ty::{ArgIndex, TupleIndex, Ty, TyKind, Typed};
->>>>>>> e0af4e51
 
 #[derive(Debug, Clone, Copy, PartialEq, Eq, Hash)]
 /// Represents a resolved identifier.
