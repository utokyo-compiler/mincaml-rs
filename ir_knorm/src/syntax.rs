use data_structure::{
    arena::Box,
    index::{vec::IndexVec, Indexable},
    interning::Interned,
};

pub use ir_typed_ast::{
<<<<<<< HEAD
    ArgIndex, BinOp, DisambiguatedIdent, LitKind, TupleIndex, Ty, Typed, TypedIdent, UnOp, BBinOpKind, FBinOpKind, IBinOpKind,
=======
    ArgIndex, BinOp, BooleanBinOpKind, DisambiguatedIdent, FloatBinOpKind, IntBinOpKind, LitKind,
    TupleIndex, Ty, TyKind, Typed, TypedIdent, UnOp,
>>>>>>> e0af4e51
};

#[derive(Debug, PartialEq, Eq, Hash, Clone, Copy)]
pub struct Ident<'ctx>(Interned<'ctx, Typed<'ctx, DisambiguatedIdent<'ctx>>>);

impl<'ctx> Ident<'ctx> {
    pub fn new(interned: Interned<'ctx, Typed<'ctx, DisambiguatedIdent<'ctx>>>) -> Self {
        Self(interned)
    }
}

impl<'ctx> std::ops::Deref for Ident<'ctx> {
    type Target = Interned<'ctx, Typed<'ctx, DisambiguatedIdent<'ctx>>>;

    fn deref(&self) -> &Self::Target {
        &self.0
    }
}

impl<'ctx> std::ops::DerefMut for Ident<'ctx> {
    fn deref_mut(&mut self) -> &mut Self::Target {
        &mut self.0
    }
}

pub type Expr<'ctx> = Box<'ctx, TypedExprKind<'ctx>>;
pub type TypedExprKind<'ctx> = Typed<'ctx, ExprKind<'ctx>>;

#[derive(Debug, Clone, PartialEq, Eq, Hash)]
pub enum ExprKind<'ctx> {
    Const(LitKind),
    Unary(UnOp, Ident<'ctx>),
    Binary(BinOp, Ident<'ctx>, Ident<'ctx>),
    If(Ident<'ctx>, Expr<'ctx>, Expr<'ctx>),
    Let(LetBinding<'ctx>, Expr<'ctx>),
    Var(Ident<'ctx>),
    App(Ident<'ctx>, IndexVec<ArgIndex, Ident<'ctx>>),
    Tuple(IndexVec<TupleIndex, Ident<'ctx>>),
    ArrayMake(Ident<'ctx>, Ident<'ctx>),
    Get(Ident<'ctx>, Ident<'ctx>),
    Set(Ident<'ctx>, Ident<'ctx>, Ident<'ctx>),
}

impl<'ctx> ExprKind<'ctx> {
    pub fn kind(&self) -> &Self {
        self
    }

    pub fn as_var(&self) -> Option<Ident<'ctx>> {
        if let Self::Var(v) = self {
            Some(*v)
        } else {
            None
        }
    }
}

impl<'ctx> ExprKind<'ctx> {
    pub fn name(&self) -> &'static str {
        match self {
            ExprKind::Const(lit) => lit.discriminant_name(),
            ExprKind::Unary(un_op, ..) => un_op.name(),
            ExprKind::Binary(bin_op, ..) => bin_op.name(),
            ExprKind::If(..) => "if",
            ExprKind::Let(..) => "let",
            ExprKind::Var(..) => "var",
            ExprKind::App(..) => "app",
            ExprKind::Tuple(..) => "tuple",
            ExprKind::ArrayMake(..) => "Array.make",
            ExprKind::Get(..) => "get",
            ExprKind::Set(..) => "set",
        }
    }
}

#[derive(Clone, Debug, PartialEq, Eq, Hash)]
pub struct LetBinding<'ctx> {
    pub pattern: Pattern<'ctx>,
    pub args: IndexVec<ArgIndex, Ident<'ctx>>,
    pub value: Expr<'ctx>,
}

impl<'ctx> LetBinding<'ctx> {
    pub fn let_var(pattern: Ident<'ctx>, value: Expr<'ctx>) -> Self {
        Self {
            pattern: Pattern::Var(pattern),
            args: IndexVec::new(),
            value,
        }
    }
    pub fn let_discard(value: Expr<'ctx>) -> Self {
        debug_assert!(value.ty.is_unit());
        Self {
            pattern: Pattern::Unit,
            args: IndexVec::new(),
            value,
        }
    }
    pub fn is_function(&self) -> bool {
        !self.args.is_empty()
    }
}

#[derive(Debug, Clone, PartialEq, Eq, Hash)]
pub enum Pattern<'ctx> {
    Unit,
    Var(Ident<'ctx>),
    Tuple(IndexVec<TupleIndex, Ident<'ctx>>),
}

impl Indexable<ArgIndex> for Ident<'_> {}
impl Indexable<TupleIndex> for Ident<'_> {}

impl<'ctx> Pattern<'ctx> {
    pub fn as_var(&self) -> Option<Ident<'ctx>> {
        if let Self::Var(v) = self {
            Some(*v)
        } else {
            None
        }
    }

    pub fn as_tuple(&self) -> Option<&Vec<Ident<'ctx>>> {
        if let Self::Tuple(v) = self {
            Some(v)
        } else {
            None
        }
    }
}<|MERGE_RESOLUTION|>--- conflicted
+++ resolved
@@ -5,12 +5,8 @@
 };
 
 pub use ir_typed_ast::{
-<<<<<<< HEAD
-    ArgIndex, BinOp, DisambiguatedIdent, LitKind, TupleIndex, Ty, Typed, TypedIdent, UnOp, BBinOpKind, FBinOpKind, IBinOpKind,
-=======
     ArgIndex, BinOp, BooleanBinOpKind, DisambiguatedIdent, FloatBinOpKind, IntBinOpKind, LitKind,
     TupleIndex, Ty, TyKind, Typed, TypedIdent, UnOp,
->>>>>>> e0af4e51
 };
 
 #[derive(Debug, PartialEq, Eq, Hash, Clone, Copy)]
