use std::{
    borrow::Borrow,
    fmt::Debug,
    hash::{Hash, Hasher},
    ops::Deref,
    sync::Mutex,
};

use rustc_hash::FxHashSet;

mod sealed {
    #[derive(Clone, Copy)]
    pub struct SealedZst;
}

/// an interned value that is unique in the context.
pub struct Interned<'ctx, T: ?Sized>(pub &'ctx T, sealed::SealedZst);

impl<T: Debug + ?Sized> Debug for Interned<'_, T> {
    fn fmt(&self, f: &mut std::fmt::Formatter<'_>) -> std::fmt::Result {
        self.0.fmt(f)
    }
}

impl<T: ?Sized> Clone for Interned<'_, T> {
    fn clone(&self) -> Self {
        *self
    }
}

impl<T: ?Sized> Copy for Interned<'_, T> {}

impl<T: ?Sized> PartialEq for Interned<'_, T> {
    fn eq(&self, other: &Self) -> bool {
        std::ptr::eq(self.0, other.0)
    }
}

impl<T: ?Sized> Eq for Interned<'_, T> {}

impl<T: PartialOrd + ?Sized> PartialOrd for Interned<'_, T> {
    fn partial_cmp(&self, other: &Self) -> Option<std::cmp::Ordering> {
        if std::ptr::eq(self.0, other.0) {
            Some(std::cmp::Ordering::Equal)
        } else {
            self.0.partial_cmp(other.0)
        }
    }
}

impl<T: Ord + ?Sized> Ord for Interned<'_, T> {
    fn cmp(&self, other: &Self) -> std::cmp::Ordering {
        if std::ptr::eq(self.0, other.0) {
            std::cmp::Ordering::Equal
        } else {
            self.0.cmp(other.0)
        }
    }
}

impl<T: ?Sized> Hash for Interned<'_, T> {
    fn hash<H: Hasher>(&self, state: &mut H) {
        std::ptr::hash(self.0, state)
    }
}

impl<'ctx, T: ?Sized> Interned<'ctx, T> {
    /// create a new interned value.
    /// The uniqueness of the value is not checked here.
    pub fn new_unchecked(value: &'ctx T) -> Self {
        Self(value, sealed::SealedZst)
    }
}

impl<T> Deref for Interned<'_, T> {
    type Target = T;
    
    fn deref(&self) -> &Self::Target {
        self.0
    }
}

pub struct HashSetInterner<K> {
    set: Mutex<FxHashSet<K>>,
}

impl<K: Hash + Eq + Copy> HashSetInterner<K> {
    pub fn new() -> Self {
        Self {
            set: Default::default(),
        }
    }
    
    #[inline]
    pub fn intern_ref<Q>(&self, value: &Q, new: impl FnOnce() -> K) -> K
    where
    K: Borrow<Q>,
    Q: ?Sized + Hash + Eq,
    {
<<<<<<< HEAD
        if let Some(x) = self.set.lock().unwrap().get(&value) {
            return *x
        }
        
=======
        if let Some(x) = self.set.lock().unwrap().get(value) {
            return *x;
        }

>>>>>>> e0af4e51
        let value = new();
        self.set.lock().unwrap().insert(value);
        value
    }
    
    #[inline]
    pub fn intern<Q>(&self, value: Q, new: impl FnOnce(Q) -> K) -> K
    where
    K: Borrow<Q>,
    Q: Hash + Eq,
    {
        if let Some(x) = self.set.lock().unwrap().get(&value) {
<<<<<<< HEAD
            return *x
        }
        
=======
            return *x;
        }

>>>>>>> e0af4e51
        let value = new(value);
        self.set.lock().unwrap().insert(value);
        value
    }
}

impl<K: Hash + Eq + Copy> Default for HashSetInterner<K> {
    fn default() -> Self {
        Self::new()
    }
}<|MERGE_RESOLUTION|>--- conflicted
+++ resolved
@@ -97,17 +97,10 @@
     K: Borrow<Q>,
     Q: ?Sized + Hash + Eq,
     {
-<<<<<<< HEAD
-        if let Some(x) = self.set.lock().unwrap().get(&value) {
-            return *x
-        }
-        
-=======
         if let Some(x) = self.set.lock().unwrap().get(value) {
             return *x;
         }
 
->>>>>>> e0af4e51
         let value = new();
         self.set.lock().unwrap().insert(value);
         value
@@ -120,15 +113,9 @@
     Q: Hash + Eq,
     {
         if let Some(x) = self.set.lock().unwrap().get(&value) {
-<<<<<<< HEAD
-            return *x
-        }
-        
-=======
             return *x;
         }
 
->>>>>>> e0af4e51
         let value = new(value);
         self.set.lock().unwrap().insert(value);
         value
